--- conflicted
+++ resolved
@@ -1,11 +1,7 @@
 <Project Sdk="Microsoft.NET.Sdk">
 
   <PropertyGroup>
-<<<<<<< HEAD
-    <TargetFramework>net6.0</TargetFramework>
-=======
 	  <TargetFramework>net8.0</TargetFramework>
->>>>>>> d70787e7
     <AssemblyName>LionFire.Trading.Agent.Program</AssemblyName>
     <OutputType>Exe</OutputType>
     <PackageId>LionFire.Trading.Agent.Program</PackageId>
