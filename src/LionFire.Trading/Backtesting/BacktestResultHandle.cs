--- conflicted
+++ resolved
@@ -1,233 +1,229 @@
-﻿#if !cAlgo
-
-using System.IO;
-using System.Reflection;
-using LionFire.Persistence.Handles;
-using MorseCode.ITask;
-using LionFire.Persistence.Filesystem;
-using LionFire.Dependencies;
-using LionFire.Applications;
-using System.Threading;
-#if !cAlgo
-using LionFire.Parsing.String;
-#endif
-
-namespace LionFire.Trading.Backtesting;
-
-// REFACTOR - Compare with BacktestResultItem
-public class BacktestResultHandle : ReadHandleBase<FileReference<BacktestResult>, BacktestResult>
-{
-    public static implicit operator BacktestResultHandle(BacktestResult r) => new BacktestResultHandle(r);
-
-    public BacktestResultHandle() { }
-    public BacktestResultHandle(BacktestResult backtestResult)
-    {
-        base.ReadCacheValue = backtestResult;
-    }
-
-<<<<<<< HEAD
-        protected override ITask<IResolveResult<BacktestResult>> ResolveImpl() => throw new NotImplementedException();
-=======
-    protected override ITask<IGetResult<BacktestResult>> GetImpl(CancellationToken cancellationToken = default) => throw new NotImplementedException();
->>>>>>> d70787e7
-#if TODO
-    public override Task<IRetrieveResult<BacktestResult>> RetrieveImpl()
-    {
-        if (_object == null && Path != null)
-        {
-#if NewtonsoftJson
-            try
-            {
-                _object = Newtonsoft.Json.JsonConvert.DeserializeObject<BacktestResult>(System.IO.File.ReadAllText(Path));
-                if (_object.AD == 0.0)
-                {
-                    _object.AD = this.AD;
-                }
-            }
-            catch { }
-#else
-            throw new NotImplementedException("TODO: JSON deserialize");
-#endif
-        }
-        return Task.FromResult(HasValue ? (IRetrieveResult<BacktestResult>)RetrieveResult<BacktestResult>.Success(_object) : RetrieveResult<BacktestResult>.NotFound);
-    }
-#endif
-
-    public BacktestResultHandle Self { get { return this; } } // REVIEW - another way to get context from datagrid: ancestor row?
-    public string Path { get => Key.Path; set => Key = value; }
-
-    [Unit("id=")]
-    public string Id { get; set; }
-
-    [Unit("bt=")]
-    public string BacktestFlags { get; set; }
-
-    [Unit("bot=")]
-    public string Bot { get; set; }
-
-    [Unit("sym=")]
-    public string Symbol { get; set; }
-
-    [Unit("tf=")]
-    public string TimeFrame { get { return timeFrame ?? this.Value?.TimeFrame; } set { timeFrame = value; } }
-    private string timeFrame;
-
-    /// <summary>
-    /// AROI vs Max Equity Drawdown
-    /// </summary>
-    [Unit("ad")]
-    public double AD { get; set; }
-
-    [Unit("adwt")]
-    public string AverageDaysPerWinningTrade { get; set; }
-
-    /// <summary>
-    /// Trades Per month
-    /// </summary>
-    [Unit("tpm")]
-    public double TPM { get; set; }
-
-    [Unit("d")]
-    public double Days { get; set; }
-
-    public static List<BacktestResultHandle> Find(string filterText, Predicate<BacktestResultHandle> filterPredicate = null)
-    {
-
-
-        List<BacktestResultHandle> results = new List<BacktestResultHandle>();
-
-        //bool gotAD = false;
-        var filters = filterText?.Split(' ');
-
-        var dir = System.IO.Path.Combine(DependencyContext.Current.GetService<AppDirectories>().AppProgramDataDir, @"Results");
-        foreach (var path in Directory.GetFiles(dir))
-        {
-            var str = System.IO.Path.GetFileNameWithoutExtension(path);
-
-
-            bool failedFilter = false;
-            if (filters != null)
-            {
-                foreach (var filter in filters)
-                {
-                    if (filter.StartsWith(">")
-                        || filter.StartsWith("<")
-                        || filter.StartsWith("=")
-                        ) continue;
-
-                    if (!str.Contains(filter))
-                    {
-                        failedFilter = true;
-                        break;
-                    }
-                }
-            }
-            if (failedFilter) continue;
-
-            var handle = new BacktestResultHandle();
-            handle.Path = path;
-            handle.AssignFromString(str);
-
-
-            if (filters != null)
-            {
-                foreach (var filter in filters)
-                {
-                    string unit = null;
-                    object val;
-                    object curVal;
-                    PropertyInfo pi;
-                    if (filter.StartsWith(">="))
-                    {
-                        var filterString = filter.Substring(2);
-                        filterString.ParseUnitValue(typeof(BacktestResultHandle), out unit, out val, out pi);
-                        if (pi == null) break;
-                        curVal = pi.GetValue(handle);
-                        switch (pi.PropertyType.Name)
-                        {
-                            case "Double":
-                                if (!((double)curVal >= (double)val)) failedFilter = true;
-                                break;
-                            default:
-                                throw new NotImplementedException();
-                        }
-                    }
-                    else if (filter.StartsWith("<="))
-                    {
-                        var filterString = filter.Substring(2);
-                        filterString.ParseUnitValue(typeof(BacktestResultHandle), out unit, out val, out pi);
-                        if (pi == null) break;
-                        curVal = pi.GetValue(handle);
-                        switch (pi.PropertyType.Name)
-                        {
-                            case "Double":
-                                if (!((double)curVal <= (double)val)) failedFilter = true;
-                                break;
-                            default:
-                                throw new NotImplementedException();
-                        }
-                    }
-                    else if (filter.StartsWith(">"))
-                    {
-                        var filterString = filter.Substring(1);
-                        filterString.ParseUnitValue(typeof(BacktestResultHandle), out unit, out val, out pi);
-                        if (pi == null) break;
-                        curVal = pi.GetValue(handle);
-                        switch (pi.PropertyType.Name)
-                        {
-                            case "Double":
-                                if (!((double)curVal > (double)val)) failedFilter = true;
-                                break;
-                            default:
-                                throw new NotImplementedException();
-                        }
-                    }
-                    else if (filter.StartsWith("<"))
-                    {
-                        var filterString = filter.Substring(1);
-                        filterString.ParseUnitValue(typeof(BacktestResultHandle), out unit, out val, out pi);
-                        if (pi == null) break;
-                        curVal = pi.GetValue(handle);
-                        switch (pi.PropertyType.Name)
-                        {
-                            case "Double":
-                                if (!((double)curVal < (double)val)) failedFilter = true;
-                                break;
-                            default:
-                                throw new NotImplementedException();
-                        }
-                    }
-                    else if (filter.StartsWith("="))
-                    {
-                        var filterString = filter.Substring(1);
-                        filterString.ParseUnitValue(typeof(BacktestResultHandle), out unit, out val, out pi);
-                        if (pi == null) break;
-                        curVal = pi.GetValue(handle);
-                        switch (pi.PropertyType.Name)
-                        {
-                            //case "Double":
-                            //    if (!((double)curVal == (double)val)) failedFilter = true;
-                            //    break;
-                            default:
-                                if (curVal != val) failedFilter = true;
-                                break;
-                        }
-                    }
-                }
-            }
-
-            if (filterPredicate != null && !filterPredicate(handle)) failedFilter = true;
-
-            if (failedFilter) continue;
-            results.Add(handle);
-        }
-
-        return results;
-    }
-
-
-    public override string ToString() => this.ToXamlAttribute();
-
-}
-
+﻿#if !cAlgo
+
+using System.IO;
+using System.Reflection;
+using LionFire.Persistence.Handles;
+using MorseCode.ITask;
+using LionFire.Persistence.Filesystem;
+using LionFire.Dependencies;
+using LionFire.Applications;
+using System.Threading;
+#if !cAlgo
+using LionFire.Parsing.String;
+#endif
+
+namespace LionFire.Trading.Backtesting;
+
+// REFACTOR - Compare with BacktestResultItem
+public class BacktestResultHandle : ReadHandleBase<FileReference<BacktestResult>, BacktestResult>
+{
+    public static implicit operator BacktestResultHandle(BacktestResult r) => new BacktestResultHandle(r);
+
+    public BacktestResultHandle() { }
+    public BacktestResultHandle(BacktestResult backtestResult)
+    {
+        base.ReadCacheValue = backtestResult;
+    }
+
+    protected override ITask<IGetResult<BacktestResult>> GetImpl(CancellationToken cancellationToken = default) => throw new NotImplementedException();
+#if TODO
+    public override Task<IRetrieveResult<BacktestResult>> RetrieveImpl()
+    {
+        if (_object == null && Path != null)
+        {
+#if NewtonsoftJson
+            try
+            {
+                _object = Newtonsoft.Json.JsonConvert.DeserializeObject<BacktestResult>(System.IO.File.ReadAllText(Path));
+                if (_object.AD == 0.0)
+                {
+                    _object.AD = this.AD;
+                }
+            }
+            catch { }
+#else
+            throw new NotImplementedException("TODO: JSON deserialize");
+#endif
+        }
+        return Task.FromResult(HasValue ? (IRetrieveResult<BacktestResult>)RetrieveResult<BacktestResult>.Success(_object) : RetrieveResult<BacktestResult>.NotFound);
+    }
+#endif
+
+    public BacktestResultHandle Self { get { return this; } } // REVIEW - another way to get context from datagrid: ancestor row?
+    public string Path { get => Key.Path; set => Key = value; }
+
+    [Unit("id=")]
+    public string Id { get; set; }
+
+    [Unit("bt=")]
+    public string BacktestFlags { get; set; }
+
+    [Unit("bot=")]
+    public string Bot { get; set; }
+
+    [Unit("sym=")]
+    public string Symbol { get; set; }
+
+    [Unit("tf=")]
+    public string TimeFrame { get { return timeFrame ?? this.Value?.TimeFrame; } set { timeFrame = value; } }
+    private string timeFrame;
+
+    /// <summary>
+    /// AROI vs Max Equity Drawdown
+    /// </summary>
+    [Unit("ad")]
+    public double AD { get; set; }
+
+    [Unit("adwt")]
+    public string AverageDaysPerWinningTrade { get; set; }
+
+    /// <summary>
+    /// Trades Per month
+    /// </summary>
+    [Unit("tpm")]
+    public double TPM { get; set; }
+
+    [Unit("d")]
+    public double Days { get; set; }
+
+    public static List<BacktestResultHandle> Find(string filterText, Predicate<BacktestResultHandle> filterPredicate = null)
+    {
+
+
+        List<BacktestResultHandle> results = new List<BacktestResultHandle>();
+
+        //bool gotAD = false;
+        var filters = filterText?.Split(' ');
+
+        var dir = System.IO.Path.Combine(DependencyContext.Current.GetService<AppDirectories>().AppProgramDataDir, @"Results");
+        foreach (var path in Directory.GetFiles(dir))
+        {
+            var str = System.IO.Path.GetFileNameWithoutExtension(path);
+
+
+            bool failedFilter = false;
+            if (filters != null)
+            {
+                foreach (var filter in filters)
+                {
+                    if (filter.StartsWith(">")
+                        || filter.StartsWith("<")
+                        || filter.StartsWith("=")
+                        ) continue;
+
+                    if (!str.Contains(filter))
+                    {
+                        failedFilter = true;
+                        break;
+                    }
+                }
+            }
+            if (failedFilter) continue;
+
+            var handle = new BacktestResultHandle();
+            handle.Path = path;
+            handle.AssignFromString(str);
+
+
+            if (filters != null)
+            {
+                foreach (var filter in filters)
+                {
+                    string unit = null;
+                    object val;
+                    object curVal;
+                    PropertyInfo pi;
+                    if (filter.StartsWith(">="))
+                    {
+                        var filterString = filter.Substring(2);
+                        filterString.ParseUnitValue(typeof(BacktestResultHandle), out unit, out val, out pi);
+                        if (pi == null) break;
+                        curVal = pi.GetValue(handle);
+                        switch (pi.PropertyType.Name)
+                        {
+                            case "Double":
+                                if (!((double)curVal >= (double)val)) failedFilter = true;
+                                break;
+                            default:
+                                throw new NotImplementedException();
+                        }
+                    }
+                    else if (filter.StartsWith("<="))
+                    {
+                        var filterString = filter.Substring(2);
+                        filterString.ParseUnitValue(typeof(BacktestResultHandle), out unit, out val, out pi);
+                        if (pi == null) break;
+                        curVal = pi.GetValue(handle);
+                        switch (pi.PropertyType.Name)
+                        {
+                            case "Double":
+                                if (!((double)curVal <= (double)val)) failedFilter = true;
+                                break;
+                            default:
+                                throw new NotImplementedException();
+                        }
+                    }
+                    else if (filter.StartsWith(">"))
+                    {
+                        var filterString = filter.Substring(1);
+                        filterString.ParseUnitValue(typeof(BacktestResultHandle), out unit, out val, out pi);
+                        if (pi == null) break;
+                        curVal = pi.GetValue(handle);
+                        switch (pi.PropertyType.Name)
+                        {
+                            case "Double":
+                                if (!((double)curVal > (double)val)) failedFilter = true;
+                                break;
+                            default:
+                                throw new NotImplementedException();
+                        }
+                    }
+                    else if (filter.StartsWith("<"))
+                    {
+                        var filterString = filter.Substring(1);
+                        filterString.ParseUnitValue(typeof(BacktestResultHandle), out unit, out val, out pi);
+                        if (pi == null) break;
+                        curVal = pi.GetValue(handle);
+                        switch (pi.PropertyType.Name)
+                        {
+                            case "Double":
+                                if (!((double)curVal < (double)val)) failedFilter = true;
+                                break;
+                            default:
+                                throw new NotImplementedException();
+                        }
+                    }
+                    else if (filter.StartsWith("="))
+                    {
+                        var filterString = filter.Substring(1);
+                        filterString.ParseUnitValue(typeof(BacktestResultHandle), out unit, out val, out pi);
+                        if (pi == null) break;
+                        curVal = pi.GetValue(handle);
+                        switch (pi.PropertyType.Name)
+                        {
+                            //case "Double":
+                            //    if (!((double)curVal == (double)val)) failedFilter = true;
+                            //    break;
+                            default:
+                                if (curVal != val) failedFilter = true;
+                                break;
+                        }
+                    }
+                }
+            }
+
+            if (filterPredicate != null && !filterPredicate(handle)) failedFilter = true;
+
+            if (failedFilter) continue;
+            results.Add(handle);
+        }
+
+        return results;
+    }
+
+
+    public override string ToString() => this.ToXamlAttribute();
+
+}
+
 #endif