--- conflicted
+++ resolved
@@ -8,13 +8,7 @@
 
 public class TradingContext 
 {
-<<<<<<< HEAD
-    public class TradingContext : MultiType
-    {
-        #region Configuration
-=======
     public MultiTyped MultiTyped { get; set; } // Replace with Flex?
->>>>>>> d70787e7
 
     #region Configuration
 
